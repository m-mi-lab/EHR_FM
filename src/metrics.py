from collections import defaultdict
from collections.abc import Callable

import numpy as np
import torch
from transformers import PreTrainedModel


@torch.no_grad()
def estimate_loss(
    model: torch.nn.Module, ctx, get_batch: Callable, eval_iters: int, tokens_of_interest: dict
):
    """
    Estimate loss on train and validation datasets.
    Fixed version to avoid hangs and memory issues.
    """
    block_size = model.config.n_positions if hasattr(model, 'config') else 2048
    if block_size > 10000:  # Sanity check
        block_size = 2048
    block_thresh = min(block_size // 2, 1024)  # Cap threshold to avoid memory issues
    
    # Initialize results dictionary
    out = {}
    
    # Set model to evaluation mode
    model.eval()
    
    # Evaluate on training and validation splits
    for split in ["train", "val"]:
        # Store losses across evaluation iterations
        losses = []
        
        # Store results for tokens
        all_tokens_res = defaultdict(list)
        toi_res = defaultdict(list)
        
        # Run evaluation for specified number of iterations
        for i in range(eval_iters):
            try:
                # Get batch data
                X, Y = get_batch(split)
                
                # Forward pass with context manager (e.g., autocast)
                with ctx:
                    # Handle both encoder-decoder and decoder-only models
                    if isinstance(X, tuple):
                        output = model(input_ids=X[0], decoder_input_ids=X[1], labels=Y)
                    else:
                        output = model(input_ids=X, labels=Y)
                    
                    # Get loss and logits from model output
                    if hasattr(output, 'loss'):
                        loss = output.loss
                        logits = output.logits
                    else:
                        # Handle different output formats
                        loss = output[0] if isinstance(output, tuple) else output
                        logits = output[1] if isinstance(output, tuple) and len(output) > 1 else None
                
                # Store loss
                losses.append(float(loss.item()))
                
                # Calculate accuracy metrics for validation set
                if split == "val" and logits is not None:
                    # Top-k accuracy for all tokens
                    for k in [1, 3, 5]:
                        try:
                            acc = top_k_accuracy(logits, Y, k=k, threshold=block_thresh)
                            all_tokens_res[f"acc_top/all/{split}/{block_thresh}/k={k}"].append(acc)
                        except Exception as e:
                            print(f"Error calculating accuracy for k={k}: {e}")
                    
                    # Top-k accuracy for special tokens
                    for stoken, token in tokens_of_interest.items():
                        for k in [1, 3, 10]:
                            try:
                                acc = top_k_acc_special(logits, Y, token, k=k, threshold=block_thresh)
                                toi_res[f"acc_top/{stoken}/{split}/{block_thresh}/k={k}"].append(acc)
                            except Exception as e:
                                print(f"Error calculating special token accuracy for {stoken}, k={k}: {e}")
            
            except Exception as e:
                print(f"Error during evaluation iteration {i} for {split}: {e}")
                import traceback
                traceback.print_exc()
                # Continue with next iteration instead of breaking
                continue
        
        # Calculate mean loss
        if losses:
            out[f"loss/{split}"] = sum(losses) / len(losses)
        else:
            out[f"loss/{split}"] = float('nan')
        
        # Calculate metrics for validation set
        if split == "val":
<<<<<<< HEAD
            # Calculate mean accuracy for all tokens
            for test_name, values in all_tokens_res.items():
                if values:
                    out[test_name] = sum(values) / len(values)
                else:
                    out[test_name] = float('nan')
            
            # Calculate weighted mean accuracy for special tokens
            for test_name, values in toi_res.items():
                if values:
                    weights_sum = sum(x[1] for x in values) if isinstance(values[0], tuple) else len(values)
                    if weights_sum > 0:
                        if isinstance(values[0], tuple):
                            out[test_name] = sum(x[0] * x[1] for x in values) / weights_sum
                        else:
                            out[test_name] = sum(values) / len(values)
                    else:
                        out[test_name] = float('nan')
                else:
                    out[test_name] = float('nan')
    
    # Check for MoE losses
    if hasattr(model, 'config') and hasattr(model.config, 'n_experts') and model.config.n_experts > 1:
        # Add MoE-specific losses if available
        if hasattr(output, 'aux_loss') and output.aux_loss is not None:
            out['moe/aux_loss'] = float(output.aux_loss.item())
        if hasattr(output, 'router_z_loss') and output.router_z_loss is not None:
            out['moe/router_z_loss'] = float(output.router_z_loss.item())
    
    # Set model back to training mode
=======
            out.update({test_name: np.mean(v) for test_name, v in all_tokens_res.items()})
            out.update({test_name: compute_weighted_mean(v) for test_name, v in toi_res.items()})

        if hasattr(model.config, 'n_experts') and model.config.n_experts > 1:
            if output.aux_loss is not None:
                losses['moe/aux_loss'] = output.aux_loss.item()
            if output.router_z_loss is not None:
                losses['moe/router_z_loss'] = output.router_z_loss.item()
>>>>>>> b06bdf15
    model.train()
    
    return out



def compute_weighted_mean(v):
    weights = sum(x[1] for x in v)
    if weights == 0:
        return torch.nan
    return sum(x[0] * x[1] for x in v) / weights


@torch.jit.script
def top_k_accuracy(logits: torch.Tensor, y: torch.Tensor, k: int, threshold: int) -> float:
    """Calculate top-k accuracy for all tokens."""
    # Safety checks
    seq_len = min(logits.size(1), y.size(1))
    threshold = min(threshold, seq_len - 1)  # Ensure threshold is valid
    
    # If threshold is negative or sequence is too short, return 0
    if threshold < 0 or seq_len <= threshold:
        return 0.0
    
    # Slice tensors to appropriate sizes
    logits = logits[:, threshold:seq_len, :]
    y_true = y[:, threshold:seq_len]
    
    # Ensure y_true has correct shape for comparison
    y_true = y_true.unsqueeze(-1)
    
    # Cap k to vocab size
    k = min(k, logits.size(-1))
    
    # Get top-k predictions
    _, indices = torch.topk(logits, k, dim=-1)
    
    # Check if true label is in top-k predictions
    correct = (indices == y_true).any(dim=-1)
    
    # Calculate accuracy
    if correct.numel() > 0:
        return float(correct.sum() / correct.numel())
    else:
        return 0.0

@torch.jit.script
def top_k_acc_special(
    logits: torch.Tensor, y: torch.Tensor, token_of_interest: int, k: int, threshold: int
) -> tuple[float, int]:
    """Calculate top-k accuracy for specific tokens of interest."""
    # Safety checks
    seq_len = min(logits.size(1), y.size(1))
    threshold = min(threshold, seq_len - 1)  # Ensure threshold is valid
    
    # If threshold is negative or sequence is too short, return 0
    if threshold < 0 or seq_len <= threshold:
        return 0.0, 0
    
    # Slice tensors to appropriate sizes
    logits = logits[:, threshold:seq_len, :]
    y_true = y[:, threshold:seq_len]
    
    # Add dimension for comparison
    y_true = y_true.unsqueeze(-1)
    
    # Identify positions where token of interest appears
    interested = (y_true == token_of_interest)
    
    # If token doesn't appear, return 0
    weight = interested.sum()
    if weight == 0:
        return 0.0, 0
    
    # Cap k to vocab size
    k = min(k, logits.size(-1))
    
    # Get top-k predictions
    _, indices = torch.topk(logits, k, dim=-1)
    
    # Check if true label is in top-k predictions
    correct = (indices == y_true).any(dim=-1, keepdim=True)
    
    # Calculate accuracy for token of interest
    score = (correct & interested).sum() / weight
    
    return score.item(), weight.item()<|MERGE_RESOLUTION|>--- conflicted
+++ resolved
@@ -94,38 +94,6 @@
         
         # Calculate metrics for validation set
         if split == "val":
-<<<<<<< HEAD
-            # Calculate mean accuracy for all tokens
-            for test_name, values in all_tokens_res.items():
-                if values:
-                    out[test_name] = sum(values) / len(values)
-                else:
-                    out[test_name] = float('nan')
-            
-            # Calculate weighted mean accuracy for special tokens
-            for test_name, values in toi_res.items():
-                if values:
-                    weights_sum = sum(x[1] for x in values) if isinstance(values[0], tuple) else len(values)
-                    if weights_sum > 0:
-                        if isinstance(values[0], tuple):
-                            out[test_name] = sum(x[0] * x[1] for x in values) / weights_sum
-                        else:
-                            out[test_name] = sum(values) / len(values)
-                    else:
-                        out[test_name] = float('nan')
-                else:
-                    out[test_name] = float('nan')
-    
-    # Check for MoE losses
-    if hasattr(model, 'config') and hasattr(model.config, 'n_experts') and model.config.n_experts > 1:
-        # Add MoE-specific losses if available
-        if hasattr(output, 'aux_loss') and output.aux_loss is not None:
-            out['moe/aux_loss'] = float(output.aux_loss.item())
-        if hasattr(output, 'router_z_loss') and output.router_z_loss is not None:
-            out['moe/router_z_loss'] = float(output.router_z_loss.item())
-    
-    # Set model back to training mode
-=======
             out.update({test_name: np.mean(v) for test_name, v in all_tokens_res.items()})
             out.update({test_name: compute_weighted_mean(v) for test_name, v in toi_res.items()})
 
@@ -134,7 +102,6 @@
                 losses['moe/aux_loss'] = output.aux_loss.item()
             if output.router_z_loss is not None:
                 losses['moe/router_z_loss'] = output.router_z_loss.item()
->>>>>>> b06bdf15
     model.train()
     
     return out
