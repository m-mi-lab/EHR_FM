--- conflicted
+++ resolved
@@ -25,10 +25,6 @@
 from model import GPT2LMNoBiasModel
 
 ModelOutput = namedtuple("ModelOutput", ["loss", "logits", "aux_loss", "router_z_loss"])
-<<<<<<< HEAD
-
-=======
->>>>>>> b06bdf15
 
 def setup(rank, world_size):
     os.environ['MASTER_ADDR'] = 'localhost'
@@ -398,13 +394,8 @@
                     writer.add_scalar('Meta/iter_time_ms', dt*1000, iter_num)
                     if is_moe_model:
                         if getattr(model.config, 'use_aux_loss', False):
-<<<<<<< HEAD
-                                writer.add_scalar('MoE/aux_loss_raw', aux_loss, iter_num)
-                                writer.add_scalar('MoE/aux_loss_weighted', aux_loss * getattr(model.config, 'aux_loss_weight', 0.01), iter_num) # if contrib is also averaged
-=======
                             writer.add_scalar('MoE/aux_loss_raw', aux_loss, iter_num)
                             writer.add_scalar('MoE/aux_loss_weighted', aux_loss * getattr(model.config, 'aux_loss_weight', 0.01), iter_num) # if contrib is also averaged
->>>>>>> b06bdf15
                         if getattr(model.config, 'use_router_z_loss', False):
                             writer.add_scalar('MoE/router_z_loss_raw', router_z_loss, iter_num)
                             writer.add_scalar('MoE/router_z_loss_weighted', router_z_loss * getattr(model.config, 'router_z_loss_weight', 0.001), iter_num)
